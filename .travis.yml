--- conflicted
+++ resolved
@@ -49,8 +49,4 @@
   on:
     tags: true
     repo: niccokunzmann/python-recurring-ical-events
-<<<<<<< HEAD
-    condition: $TRAVIS_PYTHON_VERSION == 3.9
-=======
-    condition: $TRAVIS_PYTHON_VERSION-$TZ == 3.6-Europe/Berlin
->>>>>>> 3016679a
+    condition: $TRAVIS_PYTHON_VERSION-$TZ == 3.9-Europe/Berlin